package bubbletea

import (
	"fmt"
	"strings"

	tea "github.com/charmbracelet/bubbletea"
	"github.com/charmbracelet/lipgloss"
)

type MainMenuModel struct {
	app     *Application
	choices []menuChoice
	cursor  int
	// Pre-computed styles to avoid recreation
	titleStyle       lipgloss.Style
	instructionStyle lipgloss.Style
	statusStyle      lipgloss.Style
	// Pre-computed colors for performance
	selectedBorder lipgloss.Color
	normalBorder   lipgloss.Color
	// Pre-computed styles for status messages
	authSuccessStyle lipgloss.Style
	authErrorStyle   lipgloss.Style
	messageStyle     lipgloss.Style
	errorStyle       lipgloss.Style
	// Pre-computed styles for menu items
	selectedTitleStyle    lipgloss.Style
	unselectedTitleStyle  lipgloss.Style
	unavailableTitleStyle lipgloss.Style
	selectedDescStyle     lipgloss.Style
	unselectedDescStyle   lipgloss.Style
	unavailableDescStyle  lipgloss.Style
	// Cache for card base styles
	cardBaseStyle lipgloss.Style
	// Pre-rendered static content cache
	menuTitles       []string // Pre-rendered titles with icons
	menuDescriptions []string // Pre-rendered descriptions with unavailable text
	// Pre-computed card styles for each state (selected/unselected/unavailable)
	selectedCardStyle    lipgloss.Style
	unselectedCardStyle  lipgloss.Style
	unavailableCardStyle lipgloss.Style
	// Cache rendered content to avoid re-rendering on every frame
	cachedTitle        string
	cachedInstructions string
	initialized        bool // Track if we've rendered with real dimensions
	// Enhanced caching fields
	cachedStatus  string
	lastAuthState bool
	lastMessage   string
	lastError     string
	cachedMenu    string
	lastCursor    int
	lastWidth     int
	// Reusable slices to reduce allocations
	sections    []string
	menuItems   []string
	statusParts []string
}

type menuChoice struct {
	title       string
	description string
	icon        string
	action      AppState
	available   bool
}

func getAuthDescription(isAuthenticated bool) string {
	if isAuthenticated {
		return "Manage GitHub authentication settings"
	}
	return "Configure GitHub authentication token"
}

func NewMainMenuModel(app *Application) *MainMenuModel {
	var authDescription string
	if app.isAuthenticated {
		authDescription = "Update GitHub authentication or switch accounts"
	} else {
		authDescription = "Set up GitHub authentication with token"
	}

	choices := []menuChoice{
		{
			title:       "Search Repositories",
			description: "Search GitHub repositories by query, language, and filters",
			icon:        "󰍉",
			action:      StateSearch,
			available:   app.isAuthenticated,
		},
		{
			title:       "Quick Clone",
			description: "Quickly clone a repository by owner/name or URL",
			icon:        "󰓅",
			action:      StateQuickClone,
			available:   true,
		},
		{
<<<<<<< HEAD
			title:       "GitHub Setup",
			description: authDescription,
=======
			title:       "Authentication",
			description: getAuthDescription(app.isAuthenticated),
>>>>>>> cb179ef5
			icon:        "󰍁",
			action:      StateAuth,
			available:   true,
		},
	}

	model := &MainMenuModel{
		app:     app,
		choices: choices,
		cursor:  0,
	}

	// Pre-compute common styles once
	model.titleStyle = lipgloss.NewStyle().
		Foreground(lipgloss.Color("206")).
		Background(lipgloss.Color("235")).
		Bold(true).
		Padding(3, 4).
		MarginBottom(2).
		BorderStyle(lipgloss.RoundedBorder()).
		BorderForeground(lipgloss.Color("206")).
		Align(lipgloss.Center)

	model.instructionStyle = lipgloss.NewStyle().
		Foreground(lipgloss.Color("241")).
		Italic(true).
		MarginTop(2).
		Align(lipgloss.Center)

	model.statusStyle = lipgloss.NewStyle().
		Padding(1, 2).
		MarginBottom(2).
		BorderStyle(lipgloss.RoundedBorder()).
		BorderForeground(lipgloss.Color("240")).
		Align(lipgloss.Center)

	// Pre-compute colors for card rendering
	model.selectedBorder = lipgloss.Color("205")
	model.normalBorder = lipgloss.Color("240")

	// Pre-compute all status message styles
	model.authSuccessStyle = lipgloss.NewStyle().
		Foreground(lipgloss.Color("46")).
		Bold(true)

	model.authErrorStyle = lipgloss.NewStyle().
		Foreground(lipgloss.Color("196")).
		Bold(true)

	model.messageStyle = lipgloss.NewStyle().
		Foreground(lipgloss.Color("39")).
		Italic(true)

	model.errorStyle = lipgloss.NewStyle().
		Foreground(lipgloss.Color("196")).
		Bold(true)

	// Pre-compute all menu item text styles
	model.selectedTitleStyle = lipgloss.NewStyle().
		Foreground(lipgloss.Color("205")).
		Bold(true)

	model.unselectedTitleStyle = lipgloss.NewStyle().
		Foreground(lipgloss.Color("39")).
		Bold(true)

	model.unavailableTitleStyle = lipgloss.NewStyle().
		Foreground(lipgloss.Color("240")).
		Bold(true)

	model.selectedDescStyle = lipgloss.NewStyle().
		Foreground(lipgloss.Color("246")).
		Italic(true)

	model.unselectedDescStyle = lipgloss.NewStyle().
		Foreground(lipgloss.Color("241")).
		Italic(true)

	model.unavailableDescStyle = lipgloss.NewStyle().
		Foreground(lipgloss.Color("238")).
		Italic(true)

	// Pre-compute base card style (common properties)
	model.cardBaseStyle = lipgloss.NewStyle().
		Padding(1, 3).
		MarginBottom(1).
		BorderStyle(lipgloss.RoundedBorder())

	// Pre-render static menu content that doesn't change
	model.preRenderMenuContent()

	// Initialize reusable slices with proper capacity
	model.sections = make([]string, 0, 4)             // title, status, menu, instructions
	model.menuItems = make([]string, 0, len(choices)) // one per menu choice
	model.statusParts = make([]string, 0, 3)          // auth, message, error

	return model
}

// preRenderMenuContent pre-computes all static content that doesn't change between renders
func (m *MainMenuModel) preRenderMenuContent() {
	// Pre-render menu titles with icons (these never change)
	m.menuTitles = make([]string, len(m.choices))
	m.menuDescriptions = make([]string, len(m.choices))

	for i, choice := range m.choices {
		m.menuTitles[i] = fmt.Sprintf("%s %s", choice.icon, choice.title)

		desc := choice.description
		if !choice.available {
			desc += "\n󰀪 Requires authentication"
		}
		m.menuDescriptions[i] = desc
	}
}

// updateCardStyles updates card styles when screen size changes
func (m *MainMenuModel) updateCardStyles(cardWidth int) {
	// Only update if width actually changed to avoid unnecessary work
	if m.selectedCardStyle.GetWidth() == cardWidth {
		return
	}

	// Pre-compute all card style variants
	m.selectedCardStyle = m.cardBaseStyle.
		Width(cardWidth).
		BorderForeground(m.selectedBorder).
		Bold(true)

	m.unselectedCardStyle = m.cardBaseStyle.
		Width(cardWidth).
		BorderForeground(m.normalBorder).
		Bold(false)

	m.unavailableCardStyle = m.cardBaseStyle.
		Width(cardWidth).
		BorderForeground(m.normalBorder).
		Bold(false)
}

func (m *MainMenuModel) Init() tea.Cmd {
	return nil
}

func (m *MainMenuModel) Update(msg tea.Msg) (tea.Model, tea.Cmd) {
	// Update menu choices if authentication state changed
	m.updateChoices()

	switch msg := msg.(type) {
	case tea.KeyMsg:
		switch msg.String() {
		case "up", "k":
			if m.cursor > 0 {
				m.cursor--
			}
		case "down", "j":
			if m.cursor < len(m.choices)-1 {
				m.cursor++
			}
		case "enter", " ":
			if m.cursor < len(m.choices) && m.choices[m.cursor].available {
				return m, m.app.NavigateTo(m.choices[m.cursor].action)
			}
		}
	case AuthStatusChangedMsg:
		// Update menu choices when authentication status changes
		m.updateMenuChoices()
		// Clear cached menu to force re-render
		m.cachedMenu = ""
		m.cachedStatus = ""
	}

	return m, nil
}

<<<<<<< HEAD
// updateChoices refreshes the menu choices based on current authentication state
func (m *MainMenuModel) updateChoices() {
	var authDescription string
	if m.app.isAuthenticated {
		authDescription = "Update GitHub authentication or switch accounts"
	} else {
		authDescription = "Set up GitHub authentication with token"
	}

	// Update the search repositories availability
	m.choices[0].available = m.app.githubClient != nil

	// Update the GitHub Setup description
	if m.choices[2].description != authDescription {
		m.choices[2].description = authDescription
		// Clear caches to force re-render
		m.cachedMenu = ""
		m.preRenderMenuContent()
	}
=======
func (m *MainMenuModel) updateMenuChoices() {
	// Update availability based on current auth status
	m.choices[0].available = m.app.isAuthenticated // Search Repositories
	m.choices[2].description = getAuthDescription(m.app.isAuthenticated) // Authentication
	
	// Re-render menu content since availability changed
	m.preRenderMenuContent()
>>>>>>> cb179ef5
}

func (m *MainMenuModel) View() string {
	// Wait for actual screen dimensions to avoid visual jumps and performance issues
	width := m.app.width
	height := m.app.height - 3 // Leave space for footer

	// If we don't have real dimensions yet, return a simple loading state
	if width == 0 || height <= 0 {
		return lipgloss.NewStyle().
			Foreground(lipgloss.Color("205")).
			Bold(true).
			Align(lipgloss.Center).
			Render("󰊤 QuikGit")
	}

	// Reset and reuse slices to reduce allocations
	m.sections = m.sections[:0]

	// Cache title and instructions that don't change often
	if !m.initialized || width != m.lastWidth || m.cachedTitle == "" {
		titleText := "󰊤  Q U I K G I T  -  G I T H U B   R E P O S I T O R Y   M A N A G E R"
		m.cachedTitle = m.titleStyle.Width(width - 8).Render(titleText)
		m.cachedInstructions = m.instructionStyle.Width(width).Render(
			"Use ↑/↓ or j/k to navigate • Enter or Space to select • q to quit",
		)
		m.lastWidth = width
		m.initialized = true
	}

	m.sections = append(m.sections, m.cachedTitle)

	// Status info (cache when possible for performance)
	statusText := m.getCachedStatus(width)
	if statusText != "" {
		m.sections = append(m.sections, statusText)
	}

	// Menu options (cache when cursor hasn't changed)
	menuSection := m.getCachedMenu(width)
	m.sections = append(m.sections, menuSection)

	// Use cached instructions
	m.sections = append(m.sections, m.cachedInstructions)

	// Join vertically and fill the screen
	content := lipgloss.JoinVertical(lipgloss.Center, m.sections...)

	// Use full screen with proper centering
	return lipgloss.Place(
		width,
		height,
		lipgloss.Center,
		lipgloss.Center,
		content,
	)
}

func (m *MainMenuModel) renderStatus(width int) string {
	// Reset and reuse slice to reduce allocations
	m.statusParts = m.statusParts[:0]

	// Authentication status using session-based check (no expensive auth validation)
	if m.app.isAuthenticated {
		m.statusParts = append(m.statusParts, m.authSuccessStyle.Render("󰄬 GitHub authenticated"))
	} else {
		m.statusParts = append(m.statusParts, m.authErrorStyle.Render("󰅖 GitHub authentication required"))
	}

	// Messages
	if m.app.message != "" {
		m.statusParts = append(m.statusParts, m.messageStyle.Render("󰋽 "+m.app.message))
	}

	if m.app.error != nil {
		m.statusParts = append(m.statusParts, m.errorStyle.Render("󰅖 "+m.app.error.Error()))
	}

	if len(m.statusParts) == 0 {
		return ""
	}

	return m.statusStyle.Width(width - 40).Render(strings.Join(m.statusParts, "\n"))
}

func (m *MainMenuModel) renderMenu(width int) string {
	// Pre-calculate card width once
	cardWidth := width - 40
	if cardWidth < 40 {
		cardWidth = 40
	}

	// Update card styles only if width changed
	m.updateCardStyles(cardWidth)

	// Reset and reuse slice to reduce allocations
	m.menuItems = m.menuItems[:0]

	for i, choice := range m.choices {
		// Select pre-computed card style based on state
		var cardStyle lipgloss.Style
		var titleStyle, descStyle lipgloss.Style

		if !choice.available {
			cardStyle = m.unavailableCardStyle
			titleStyle = m.unavailableTitleStyle
			descStyle = m.unavailableDescStyle
		} else if i == m.cursor {
			cardStyle = m.selectedCardStyle
			titleStyle = m.selectedTitleStyle
			descStyle = m.selectedDescStyle
		} else {
			cardStyle = m.unselectedCardStyle
			titleStyle = m.unselectedTitleStyle
			descStyle = m.unselectedDescStyle
		}

		// Use pre-rendered static content
		styledTitle := titleStyle.Render(m.menuTitles[i])
		styledDesc := descStyle.Render(m.menuDescriptions[i])

		// Single content join and render
		cardContent := lipgloss.JoinVertical(lipgloss.Left, styledTitle, styledDesc)
		m.menuItems = append(m.menuItems, cardStyle.Render(cardContent))
	}

	return lipgloss.JoinVertical(lipgloss.Center, m.menuItems...)
}

// getCachedStatus returns cached status or rebuilds if changed
func (m *MainMenuModel) getCachedStatus(width int) string {
	// Use session-based auth state (no repeated expensive auth checks)
	currentAuthState := m.app.isAuthenticated
	currentMessage := m.app.message
	currentError := ""
	if m.app.error != nil {
		currentError = m.app.error.Error()
	}

	// Only rebuild if something changed
	if m.cachedStatus == "" ||
		currentAuthState != m.lastAuthState ||
		currentMessage != m.lastMessage ||
		currentError != m.lastError ||
		width != m.lastWidth {

		m.cachedStatus = m.renderStatus(width)
		m.lastAuthState = currentAuthState
		m.lastMessage = currentMessage
		m.lastError = currentError
	}

	return m.cachedStatus
}

// getCachedMenu returns cached menu or rebuilds if cursor changed
func (m *MainMenuModel) getCachedMenu(width int) string {
	// Only rebuild if cursor changed or width changed
	if m.cachedMenu == "" || m.cursor != m.lastCursor || width != m.lastWidth {
		m.cachedMenu = m.renderMenu(width)
		m.lastCursor = m.cursor
	}

	return m.cachedMenu
}<|MERGE_RESOLUTION|>--- conflicted
+++ resolved
@@ -97,13 +97,8 @@
 			available:   true,
 		},
 		{
-<<<<<<< HEAD
 			title:       "GitHub Setup",
 			description: authDescription,
-=======
-			title:       "Authentication",
-			description: getAuthDescription(app.isAuthenticated),
->>>>>>> cb179ef5
 			icon:        "󰍁",
 			action:      StateAuth,
 			available:   true,
@@ -270,7 +265,7 @@
 		}
 	case AuthStatusChangedMsg:
 		// Update menu choices when authentication status changes
-		m.updateMenuChoices()
+		m.updateChoices()
 		// Clear cached menu to force re-render
 		m.cachedMenu = ""
 		m.cachedStatus = ""
@@ -279,7 +274,6 @@
 	return m, nil
 }
 
-<<<<<<< HEAD
 // updateChoices refreshes the menu choices based on current authentication state
 func (m *MainMenuModel) updateChoices() {
 	var authDescription string
@@ -299,15 +293,6 @@
 		m.cachedMenu = ""
 		m.preRenderMenuContent()
 	}
-=======
-func (m *MainMenuModel) updateMenuChoices() {
-	// Update availability based on current auth status
-	m.choices[0].available = m.app.isAuthenticated // Search Repositories
-	m.choices[2].description = getAuthDescription(m.app.isAuthenticated) // Authentication
-	
-	// Re-render menu content since availability changed
-	m.preRenderMenuContent()
->>>>>>> cb179ef5
 }
 
 func (m *MainMenuModel) View() string {
